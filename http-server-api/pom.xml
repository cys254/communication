--- conflicted
+++ resolved
@@ -25,11 +25,7 @@
     <groupId>com.cisco.oss.foundation</groupId>
     <artifactId>http-server-api</artifactId>
     <name>http-server-api</name>
-<<<<<<< HEAD
-    <version>1.1.3-1-SNAPSHOT</version>
-=======
     <version>1.1.5-8-SNAPSHOT</version>
->>>>>>> 53ffe098
     <description>This project is the http server api library in the cisco vss foundation runtime</description>
     <url>https://github.com/foundation-runtime/communication/http-server-api</url>
     <packaging>jar</packaging>
