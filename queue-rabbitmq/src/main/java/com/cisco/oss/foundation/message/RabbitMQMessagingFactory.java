--- conflicted
+++ resolved
@@ -62,13 +62,8 @@
     static AtomicBoolean IS_CONNECTED = new AtomicBoolean(false);
     static CountDownLatch INIT_LATCH = new CountDownLatch(1);
     static AtomicBoolean IS_BLOCKED = new AtomicBoolean(false);
-<<<<<<< HEAD
     static AtomicBoolean IS_CONNECCTION_OR_CHANNEL_UP = new AtomicBoolean(false);
     static AtomicBoolean IS_CONSUMER_UP = new AtomicBoolean(false);
-=======
-    static AtomicBoolean IS_CONN_OR_CH_UP_INT = new AtomicBoolean(false);
-    static AtomicBoolean IS_CONSUMER_UP_INT = new AtomicBoolean(false);
->>>>>>> 2764cbbf
 
 
 
@@ -172,16 +167,13 @@
                         @Override
                         public void onCreateFailure(Throwable failure) {
                             LOGGER.error("connection create failed: {}", failure.toString(), failure);
-<<<<<<< HEAD
-                            IS_CONNECCTION_OR_CHANNEL_UP.set(false);
-=======
-                            IS_CONN_OR_CH_UP_INT.set(false);
->>>>>>> 2764cbbf
+                            IS_CONNECCTION_OR_CHANNEL_UP.set(false);
                         }
 
                         @Override
                         public void onRecoveryStarted(Connection connection) {
                             LOGGER.trace("connection recovery started: {}", connection);
+                            IS_CONNECCTION_OR_CHANNEL_UP.set(false);
 
                         }
 
@@ -193,21 +185,13 @@
                         @Override
                         public void onRecoveryCompleted(Connection connection) {
                             LOGGER.trace("connection recovery completed: {}", connection);
-<<<<<<< HEAD
                             IS_CONNECCTION_OR_CHANNEL_UP.set(true);
-=======
-                            IS_CONN_OR_CH_UP_INT.set(true);
->>>>>>> 2764cbbf
                         }
 
                         @Override
                         public void onRecoveryFailure(Connection connection, Throwable failure) {
                             LOGGER.error("connection recovery failed: {}", failure.toString(), failure);
-<<<<<<< HEAD
-                            IS_CONNECCTION_OR_CHANNEL_UP.set(false);
-=======
-                            IS_CONN_OR_CH_UP_INT.set(false);
->>>>>>> 2764cbbf
+                            IS_CONNECCTION_OR_CHANNEL_UP.set(false);
                         }
                     })
                     .withChannelListeners(new ChannelListener() {
@@ -219,16 +203,13 @@
                         @Override
                         public void onCreateFailure(Throwable failure) {
                             LOGGER.error("channel create failed: {}", failure.toString(), failure);
-<<<<<<< HEAD
-                            IS_CONNECCTION_OR_CHANNEL_UP.set(false);
-=======
-                            IS_CONN_OR_CH_UP_INT.set(false);
->>>>>>> 2764cbbf
+                            IS_CONNECCTION_OR_CHANNEL_UP.set(false);
                         }
 
                         @Override
                         public void onRecoveryStarted(Channel channel) {
                             LOGGER.trace("channel recovery started: {}", channel);
+                            IS_CONNECCTION_OR_CHANNEL_UP.set(false);
                         }
 
                         @Override
@@ -239,47 +220,32 @@
                         @Override
                         public void onRecoveryCompleted(Channel channel) {
                             LOGGER.trace("channel recovery completed: {}", channel);
-<<<<<<< HEAD
                             IS_CONNECCTION_OR_CHANNEL_UP.set(true);
-=======
-                            IS_CONN_OR_CH_UP_INT.set(true);
->>>>>>> 2764cbbf
                         }
 
                         @Override
                         public void onRecoveryFailure(Channel channel, Throwable failure) {
                             LOGGER.error("channel recovery failed: {}", failure.toString(), failure);
-<<<<<<< HEAD
-                            IS_CONNECCTION_OR_CHANNEL_UP.set(false);
-=======
-                            IS_CONN_OR_CH_UP_INT.set(false);
->>>>>>> 2764cbbf
+                            IS_CONNECCTION_OR_CHANNEL_UP.set(false);
                         }
                     })
                     .withConsumerListeners(new ConsumerListener() {
                         @Override
                         public void onRecoveryStarted(Consumer consumer, Channel channel) {
                             LOGGER.trace("consumer create. consumer: {}, channel: {}", consumer, channel);
+                            IS_CONSUMER_UP.set(false);
                         }
 
                         @Override
                         public void onRecoveryCompleted(Consumer consumer, Channel channel) {
                             LOGGER.trace("consumer recovery completed: {}, channel: {}", consumer, channel);
-<<<<<<< HEAD
                             IS_CONSUMER_UP.set(true);
-=======
-                            IS_CONSUMER_UP_INT.set(true);
->>>>>>> 2764cbbf
                         }
 
                         @Override
                         public void onRecoveryFailure(Consumer consumer, Channel channel, Throwable failure) {
                             LOGGER.error("consumer recovery failed. consumer: {}, channel: {}, error: {}", consumer, channel, failure.toString(), failure);
-<<<<<<< HEAD
                             IS_CONSUMER_UP.set(false);
-=======
-                            IS_CONSUMER_UP_INT.set(false);
->>>>>>> 2764cbbf
                         }
                     });
 
@@ -343,13 +309,8 @@
             });
 
             IS_CONNECTED.set(true);
-<<<<<<< HEAD
             IS_CONNECCTION_OR_CHANNEL_UP.set(true);
             IS_CONSUMER_UP.set(true);
-=======
-            IS_CONN_OR_CH_UP_INT.set(true);
-            IS_CONSUMER_UP_INT.set(true);
->>>>>>> 2764cbbf
             INIT_LATCH.countDown();
 
         } catch (Exception e) {
@@ -525,19 +486,11 @@
     }
 
     public static Boolean isConnectionOrChannelUp() {
-<<<<<<< HEAD
         return IS_CONNECCTION_OR_CHANNEL_UP.get();
     }
 
     public static Boolean isConsumerUp() {
         return IS_CONSUMER_UP.get();
-=======
-        return IS_CONN_OR_CH_UP_INT.get();
-    }
-
-    public static Boolean isConsumerUp() {
-        return IS_CONSUMER_UP_INT.get();
->>>>>>> 2764cbbf
     }
 
 
